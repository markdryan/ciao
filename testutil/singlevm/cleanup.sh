--- conflicted
+++ resolved
@@ -14,12 +14,5 @@
 sudo docker rm -v -f ceph-demo
 sudo rm /etc/ceph/*
 sudo rm -rf /var/lib/ciao/ciao-image
-<<<<<<< HEAD
-sudo rm /var/lib/ciao/images/4e16e743-265a-4bf2-9fd1-57ada0b28904
-sudo rm /var/lib/ciao/images/df3768da-31f5-4ba6-82f0-127a1a705169
-sudo rm /var/lib/ciao/images/73a86d7e-93c0-480e-9c41-ab42f69b7799
 sudo docker network rm $(sudo docker network ls --filter driver=ciao -q)
-sudo rm -r ~/local/mysql/
-=======
-sudo docker network rm $(sudo docker network ls --filter driver=ciao -q)
->>>>>>> 6412a81b
+sudo rm -r ~/local/mysql/